--- conflicted
+++ resolved
@@ -1,4 +1,3 @@
-<<<<<<< HEAD
 # AI Mage Generation Frontend
 
 This is the frontend for the Aimage Generation system, a web application for generating reference images with AI.
@@ -83,9 +82,4 @@
 pnpm api
 ```
 
-This command uses `openapi-typescript` to generate a `schemas.d.ts` file in the `src/api` directory.
-=======
-This is main branch.
-
-> [dev](https://github.com/aimagexyz/aimage-generation-frontend/tree/dev) branch
->>>>>>> 0173f180
+This command uses `openapi-typescript` to generate a `schemas.d.ts` file in the `src/api` directory.